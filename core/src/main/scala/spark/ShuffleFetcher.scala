--- conflicted
+++ resolved
@@ -10,11 +10,7 @@
    * @return An iterator over the elements of the fetched shuffle outputs.
    */
   def fetch[K, V](shuffleId: Int, reduceId: Int, metrics: TaskMetrics,
-<<<<<<< HEAD
-    serializer: Serializer = Serializer.default): Iterator[(K,V)]
-=======
     serializer: Serializer = SparkEnv.get.serializerManager.default): Iterator[(K,V)]
->>>>>>> 7af92f24
 
   /** Stop the fetcher */
   def stop() {}
